//! Displays a shaded sphere to the user.

extern crate amethyst;
#[macro_use]
extern crate log;

use amethyst::{
    assets::{PrefabLoader, PrefabLoaderSystem, Processor, RonFormat},
    audio::{output::init_output, Source},
    core::{transform::TransformBundle, Time},
    ecs::prelude::{Entity, System, Write},
    input::{is_close_requested, is_key_down, InputBundle},
    prelude::*,
    renderer::{DrawShaded, PosNormTex},
    shrev::{EventChannel, ReaderId},
    ui::{UiBundle, UiCreator, UiEvent, UiFinder, UiText},
    utils::{
        application_root_dir,
        fps_counter::{FPSCounter, FPSCounterBundle},
        scene::BasicScenePrefab,
    },
    winit::VirtualKeyCode,
};

type MyPrefabData = BasicScenePrefab<Vec<PosNormTex>>;

struct Example {
    fps_display: Option<Entity>,
}

impl SimpleState for Example {
    fn on_start(&mut self, data: StateData<GameData>) {
        let StateData { world, .. } = data;
        // Initialise the scene with an object, a light and a camera.
        let handle = world.exec(|loader: PrefabLoader<MyPrefabData>| {
            loader.load("prefab/sphere.ron", RonFormat, (), ())
        });
        world.create_entity().with(handle).build();
        init_output(&mut world.res);
        world.exec(|mut creator: UiCreator| {
            creator.create("ui/example.ron", ());
        });
    }

    fn handle_event(&mut self, _: StateData<GameData>, event: StateEvent) -> SimpleTrans {
        match &event {
            StateEvent::Window(event) => {
                if is_close_requested(&event) || is_key_down(&event, VirtualKeyCode::Escape) {
                    Trans::Quit
                } else {
                    Trans::None
                }
            }
            StateEvent::Ui(ui_event) => {
                info!(
                    "[HANDLE_EVENT] You just interacted with a ui element: {:?}",
                    ui_event
                );
                Trans::None
            }
        }
    }

<<<<<<< HEAD
    fn update(&mut self, state_data: &mut StateData<GameData>) -> SimpleTrans {
        let StateData { world, data } = state_data;
        data.update(&world);
=======
    fn update(&mut self, state_data: &mut StateData<GameData>) -> SimpleTrans<'a, 'b> {
        let StateData { world, .. } = state_data;
>>>>>>> 2c7dc587
        if self.fps_display.is_none() {
            world.exec(|finder: UiFinder| {
                if let Some(entity) = finder.find("fps") {
                    self.fps_display = Some(entity);
                }
            });
        }
        let mut ui_text = world.write_storage::<UiText>();
        if let Some(fps_display) = self.fps_display.and_then(|entity| ui_text.get_mut(entity)) {
            if world.read_resource::<Time>().frame_number() % 20 == 0 {
                let fps = world.read_resource::<FPSCounter>().sampled_fps();
                fps_display.text = format!("FPS: {:.*}", 2, fps);
            }
        }

        Trans::None
    }
}

fn main() -> amethyst::Result<()> {
    amethyst::start_logger(Default::default());

    let app_root = application_root_dir();

    let display_config_path = format!("{}/examples/ui/resources/display.ron", app_root);

    let resources = format!("{}/examples/assets", app_root);

    let game_data = GameDataBuilder::default()
        .with(PrefabLoaderSystem::<MyPrefabData>::default(), "", &[])
        .with_bundle(TransformBundle::new())?
        .with_bundle(UiBundle::<String, String>::new())?
        .with(Processor::<Source>::new(), "source_processor", &[])
        .with(UiEventHandlerSystem::new(), "ui_event_handler", &[])
        .with_bundle(FPSCounterBundle::default())?
        .with_bundle(InputBundle::<String, String>::new())?
        .with_basic_renderer(display_config_path, DrawShaded::<PosNormTex>::new(), true)?;
    let mut game = Application::new(resources, Example { fps_display: None }, game_data)?;
    game.run();
    Ok(())
}

/// This shows how to handle UI events.
pub struct UiEventHandlerSystem {
    reader_id: Option<ReaderId<UiEvent>>,
}

impl UiEventHandlerSystem {
    pub fn new() -> Self {
        UiEventHandlerSystem { reader_id: None }
    }
}

impl<'a> System<'a> for UiEventHandlerSystem {
    type SystemData = Write<'a, EventChannel<UiEvent>>;

    fn run(&mut self, mut events: Self::SystemData) {
        if self.reader_id.is_none() {
            self.reader_id = Some(events.register_reader());
        }

        // Reader id was just initialized above if empty
        for ev in events.read(self.reader_id.as_mut().unwrap()) {
            info!("[SYSTEM] You just interacted with a ui element: {:?}", ev);
        }
    }
}<|MERGE_RESOLUTION|>--- conflicted
+++ resolved
@@ -61,14 +61,8 @@
         }
     }
 
-<<<<<<< HEAD
-    fn update(&mut self, state_data: &mut StateData<GameData>) -> SimpleTrans {
-        let StateData { world, data } = state_data;
-        data.update(&world);
-=======
     fn update(&mut self, state_data: &mut StateData<GameData>) -> SimpleTrans<'a, 'b> {
         let StateData { world, .. } = state_data;
->>>>>>> 2c7dc587
         if self.fps_display.is_none() {
             world.exec(|finder: UiFinder| {
                 if let Some(entity) = finder.find("fps") {
