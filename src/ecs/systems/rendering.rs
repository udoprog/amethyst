--- conflicted
+++ resolved
@@ -7,12 +7,9 @@
 use ecs::resources::Factory;
 use error::{Error, Result};
 use renderer::prelude::*;
-<<<<<<< HEAD
+use renderer::Config as DisplayConfig;
+
 use super::SystemExt;
-=======
-use renderer::Config as DisplayConfig;
-use winit::EventsLoop;
->>>>>>> ab6e532f
 
 /// Rendering system.
 #[derive(Derivative)]
@@ -61,21 +58,15 @@
     }
 }
 
-impl<'a, 'b> SystemExt<'a, (&'b EventsLoop, PipelineBuilder)> for RenderSystem {
+impl<'a, 'b> SystemExt<'a, (&'b EventsLoop, PipelineBuilder, Option<DisplayConfig>)> for RenderSystem {
     /// Create new `RenderSystem`
     /// It creates window and do render into it
-<<<<<<< HEAD
-    fn build((events, pipe): (&'b EventsLoop, PipelineBuilder), world: &mut World) -> Result<Self> {
-        let mut renderer = Renderer::new(events).map_err(|_| Error::System)?;
-=======
-    pub fn new(events: &EventsLoop, pipe: PipelineBuilder, config: DisplayConfig) -> Result<Self>
-        where Self: Sized
-    {
-        let mut renderer = Renderer::build(events)
-            .with_config(config)
-            .build()
-            .map_err(|_| Error::System)?;
->>>>>>> ab6e532f
+    fn build((events, pipe, config): (&'b EventsLoop, PipelineBuilder, Option<DisplayConfig>), world: &mut World) -> Result<Self> {
+        let mut renderer = Renderer::build(events);
+        if let Some(config) = config {
+            renderer.with_config(config);
+        }
+        let mut renderer =  renderer.build().map_err(|_| Error::System)?;
         let pipe = renderer.create_pipe(pipe).map_err(|_| Error::System)?;
 
         use cgmath::Deg;
