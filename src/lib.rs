//! Amethyst is a free and open source game engine written in idiomatic
//! [Rust][rs] for building video games and interactive multimedia applications.
//! The source code is available for download on [GitHub][gh]. See the
//! [online book][bk] for a complete guide to using Amethyst.
//!
//! [rs]: https://www.rust-lang.org/
//! [gh]: https://github.com/amethyst/amethyst
//! [bk]: https://www.amethyst.rs/book/master/
//!
//! This project is a work in progress and is very incomplete. Pardon the dust!
//!
//! # Example
//!
//! ```rust,no_run
//! extern crate amethyst;
//!
//! use amethyst::prelude::*;
//! use amethyst::renderer::{Event, KeyboardInput, VirtualKeyCode, WindowEvent};
//!
//! struct GameState;
//!
//! impl EmptyState for GameState {
//!     fn on_start(&mut self, _: StateData<()>) {
//!         println!("Starting game!");
//!     }
//!
//!     fn handle_event(&mut self, _: StateData<()>, event: StateEvent) -> EmptyTrans {
//!         if let StateEvent::Window(event) = &event {
//!             match event {
//!                  Event::WindowEvent { event, .. } => match event {
//!                     WindowEvent::KeyboardInput {
//!                         input: KeyboardInput { virtual_keycode: Some(VirtualKeyCode::Escape), .. }, ..
//!                     } |
//!                     WindowEvent::CloseRequested => Trans::Quit,
//!                     _ => Trans::None,
//!                 },
//!                 _ => Trans::None,
//!             }
//!         } else {
//!             Trans::None
//!         }
//!     }
//!
//!     fn update(&mut self, _: StateData<()>) -> EmptyTrans {
//!         println!("Computing some more whoop-ass...");
//!         Trans::Quit
//!     }
//! }
//!
//! fn main() {
//!     let mut game = Application::new("assets/", GameState, ()).expect("Fatal error");
//!     game.run();
//! }
//! ```

#![doc(html_logo_url = "https://www.amethyst.rs/assets/amethyst.svg")]
#![warn(missing_docs)]
#![cfg_attr(feature = "cargo-clippy", allow(type_complexity))] // complex project

#[macro_use]
#[cfg(feature = "profiler")]
pub extern crate thread_profiler;

pub extern crate amethyst_animation as animation;
pub extern crate amethyst_assets as assets;
pub extern crate amethyst_audio as audio;
pub extern crate amethyst_config as config;
pub extern crate amethyst_controls as controls;
pub extern crate amethyst_core as core;
#[macro_use]
pub extern crate amethyst_derive as derive;
pub extern crate amethyst_input as input;
pub extern crate amethyst_locale as locale;
pub extern crate amethyst_network as network;
pub extern crate amethyst_renderer as renderer;
pub extern crate amethyst_ui as ui;
pub extern crate amethyst_utils as utils;
pub extern crate winit;

extern crate amethyst_ui;
#[macro_use]
extern crate derivative;
extern crate fern;
#[macro_use]
extern crate log;
extern crate amethyst_input;
extern crate rayon;
extern crate rustc_version_runtime;
#[macro_use]
extern crate serde_derive;

<<<<<<< HEAD
pub use self::app::{Application, ApplicationBuilder, CoreApplication};
pub use self::error::{Error, Result};
pub use self::game_data::{DataInit, GameData, GameDataBuilder};
pub use self::logger::{start_logger, LevelFilter as LogLevelFilter, LoggerConfig, StdoutLog};
pub use self::state::{
    EmptyState, EmptyTrans, SimpleState, SimpleTrans, State, StateData, StateMachine, Trans,
    TransQueue,
=======
pub use core::{shred, shrev, specs as ecs};

pub use self::{
    app::{Application, ApplicationBuilder, CoreApplication},
    error::{Error, Result},
    game_data::{DataInit, GameData, GameDataBuilder},
    logger::{start_logger, LevelFilter as LogLevelFilter, LoggerConfig, StdoutLog},
    state::{
        EmptyState, EmptyTrans, SimpleState, SimpleTrans, State, StateData, StateMachine, Trans,
    },
    state_event::{StateEvent, StateEventReader},
>>>>>>> 6f29f18a
};

#[doc(hidden)]
pub use derive::*;

pub mod prelude;

mod app;
mod error;
mod game_data;
mod logger;
mod state;
mod state_event;<|MERGE_RESOLUTION|>--- conflicted
+++ resolved
@@ -89,15 +89,6 @@
 #[macro_use]
 extern crate serde_derive;
 
-<<<<<<< HEAD
-pub use self::app::{Application, ApplicationBuilder, CoreApplication};
-pub use self::error::{Error, Result};
-pub use self::game_data::{DataInit, GameData, GameDataBuilder};
-pub use self::logger::{start_logger, LevelFilter as LogLevelFilter, LoggerConfig, StdoutLog};
-pub use self::state::{
-    EmptyState, EmptyTrans, SimpleState, SimpleTrans, State, StateData, StateMachine, Trans,
-    TransQueue,
-=======
 pub use core::{shred, shrev, specs as ecs};
 
 pub use self::{
@@ -107,9 +98,9 @@
     logger::{start_logger, LevelFilter as LogLevelFilter, LoggerConfig, StdoutLog},
     state::{
         EmptyState, EmptyTrans, SimpleState, SimpleTrans, State, StateData, StateMachine, Trans,
+        TransQueue,
     },
     state_event::{StateEvent, StateEventReader},
->>>>>>> 6f29f18a
 };
 
 #[doc(hidden)]
